"""
CallFlow Tracer - A lightweight Python library for tracing function call relationships.

This library provides simple decorators and context managers to trace function calls
and visualize them as interactive graphs.

Example usage:
    from callflow_tracer import trace, trace_scope
    
    @trace
    def my_function():
        return "Hello, World!"
    
    with trace_scope("output.html"):
        my_function()
"""
<<<<<<< HEAD
 
__version__ = "0.2.3"
=======
__version__ = "0.2.1"
>>>>>>> 7b3e2f28
__author__ = "Rajveer Rathod"
__email__ = "rathodrajveer1311@gmail.com"

# Check if we're in a Jupyter environment
try:
    from IPython import get_ipython
    if get_ipython() is not None:
        from .jupyter import init_jupyter, display_callgraph, CallNode, CallEdge
        init_jupyter()
except (ImportError, AttributeError):
    pass

# Core tracing functions
from .tracer import (
    trace,
    trace_scope,
    get_current_graph,
    clear_trace,
    CallGraph,
    CallNode,
    CallEdge
)

# Visualization functions
from .exporter import (
    export_json,
    export_html,
    export_graph
)
from .flamegraph import generate_flamegraph

# Jupyter integration (automatically initialized if in Jupyter)
try:
    from .jupyter import display_callgraph
except ImportError:
    # IPython not available, define a dummy function
    def display_callgraph(*args, **kwargs):
        print("Jupyter integration not available. Install IPython to use display_callgraph.")

from .profiling import (
    profile_function,
    profile_section,
    get_memory_usage,
    PerformanceStats
)

# Convenience function for one-liner usage
def trace_and_export(output_file: str, include_args: bool = False):
    """
    Convenience function that combines trace_scope with automatic export.
    
    Args:
        output_file: Path to save the trace results (JSON or HTML)
        include_args: Whether to include function arguments in the trace
    
    Example:
        from callflow_tracer import trace_and_export
        
        with trace_and_export("my_trace.html"):
            main()
    """
    return trace_scope(output_file, include_args)


# Async utilities
try:
    from .async_tracer import atrace, async_trace_scope  # type: ignore
except Exception:  # Optional in environments without async usage
    # Provide dummies to avoid import errors when not installed/used
    def atrace(func):
        return func
    def async_trace_scope(*args, **kwargs):  # type: ignore
        from contextlib import contextmanager
        @contextmanager
        def _noop():
            yield None
        return _noop()

# Make the main functions available at package level
__all__ = [
    # Core tracing functions
    'trace',
    'trace_scope',
    'atrace',
    'async_trace_scope',
    'get_current_graph',
    'clear_trace',
    'CallGraph',
    
    # Export functions
    'export_json',
    'export_html',
    'export_graph',
    
    # Visualization functions
    'display_callgraph',
    'generate_flamegraph',
    
    # Convenience functions
    'trace_and_export',
    
    # Profiling
    'profile_function',
    'profile_section',
    'get_memory_usage',
    
    # Package metadata
    '__version__',
    '__author__',
    '__email__'
]<|MERGE_RESOLUTION|>--- conflicted
+++ resolved
@@ -14,12 +14,8 @@
     with trace_scope("output.html"):
         my_function()
 """
-<<<<<<< HEAD
  
 __version__ = "0.2.3"
-=======
-__version__ = "0.2.1"
->>>>>>> 7b3e2f28
 __author__ = "Rajveer Rathod"
 __email__ = "rathodrajveer1311@gmail.com"
 
